"""Support for Devialet IP Control media players."""
from __future__ import annotations

import logging
from typing import Any, Dict, List, Optional
from datetime import timedelta

from homeassistant.components.media_player import (
    MediaPlayerEntity,
    MediaPlayerEntityFeature,
    MediaPlayerState,
    BrowseMedia,
)
from homeassistant.config_entries import ConfigEntry
from homeassistant.core import HomeAssistant
from homeassistant.helpers.entity_platform import AddEntitiesCallback
from homeassistant.helpers.update_coordinator import (
    CoordinatorEntity,
    DataUpdateCoordinator,
)
import homeassistant.util.dt as dt_util

from .const import (
    DOMAIN,
    DEFAULT_NAME,
    EQ_PRESET_FLAT,
    EQ_PRESET_VOICE,
    EQ_PRESET_CUSTOM,
)
from .devialet_api import DevialetAPI

_LOGGER = logging.getLogger(__name__)

# Supported features
SUPPORT_DEVIALET = (
    MediaPlayerEntityFeature.VOLUME_STEP
    | MediaPlayerEntityFeature.VOLUME_SET
    | MediaPlayerEntityFeature.VOLUME_MUTE
    | MediaPlayerEntityFeature.PLAY
    | MediaPlayerEntityFeature.PAUSE
    | MediaPlayerEntityFeature.STOP  # Using pause as stop
    | MediaPlayerEntityFeature.NEXT_TRACK
    | MediaPlayerEntityFeature.PREVIOUS_TRACK
    | MediaPlayerEntityFeature.SELECT_SOURCE
    | MediaPlayerEntityFeature.SELECT_SOUND_MODE  # For EQ presets
    | MediaPlayerEntityFeature.BROWSE_MEDIA  # Add browse media support
    | MediaPlayerEntityFeature.TURN_ON  # Using this for reboot button
)

# Custom feature for reboot
SUPPORT_REBOOT = MediaPlayerEntityFeature.TURN_ON << 1

# Night mode feature flag
SUPPORT_NIGHT_MODE = MediaPlayerEntityFeature.SELECT_SOUND_MODE << 1

# Custom feature for reboot
SUPPORT_REBOOT = MediaPlayerEntityFeature.TURN_ON << 1

# Custom feature for power off
SUPPORT_POWER_OFF = MediaPlayerEntityFeature.TURN_OFF << 1

# Sound modes (EQ presets)
SOUND_MODES = [
    EQ_PRESET_FLAT,
    EQ_PRESET_VOICE,
    EQ_PRESET_CUSTOM,
]

# Sound mode mapping
SOUND_MODE_MAPPING = {
    EQ_PRESET_FLAT: "Flat",
    EQ_PRESET_VOICE: "Voice",
    EQ_PRESET_CUSTOM: "Custom",
    "night_mode": "Night Mode",  # Add night mode to sound modes
}

# Night mode options
NIGHT_MODE_OPTIONS = ["Normal", "Night Mode"]

# Night mode mapping
NIGHT_MODE_MAPPING = {
    "Normal": False,
    "Night Mode": True,
}


async def async_setup_entry(
    hass: HomeAssistant,
    entry: ConfigEntry,
    async_add_entities: AddEntitiesCallback,
) -> None:
    """Set up Devialet IP Control media player based on config_entry."""
    entry_data = hass.data[DOMAIN][entry.entry_id]
    api = entry_data["api"]
    scan_interval = entry_data["scan_interval"]
    
    # Create coordinator for updating data
    coordinator = DevialetDataUpdateCoordinator(
        hass,
        api=api,
        name=f"{DOMAIN}_{entry.entry_id}",
        update_interval=timedelta(seconds=scan_interval),
    )
    
    # Fetch initial data
    await coordinator.async_config_entry_first_refresh()
    
    # Store coordinator in hass.data for sensor.py to use
    hass.data[DOMAIN][entry.entry_id]["coordinator"] = coordinator
    
    # Add media player entity
    async_add_entities([DevialetMediaPlayer(coordinator, entry)], True)


class DevialetDataUpdateCoordinator(DataUpdateCoordinator):
    """Class to manage fetching Devialet data."""

    def __init__(
        self,
        hass: HomeAssistant,
        api: DevialetAPI,
        name: str,
        update_interval: timedelta,
    ) -> None:
        """Initialize the coordinator."""
        super().__init__(
            hass,
            _LOGGER,
            name=name,
            update_interval=update_interval,
        )
        self.api = api

    async def _async_update_data(self) -> Dict[str, Any]:
        """Fetch data from the Devialet API."""
        data = {}
        
        # Get device info first for serial number and firmware version
        data["device_info"] = await self.hass.async_add_executor_job(
            self.api.get_device_info
        )
        
        # Get system info
        data["system_info"] = await self.hass.async_add_executor_job(
            self.api.get_system_info
        )
        
        # Get current playback state and volume
        data["playback"] = await self.hass.async_add_executor_job(
            self.api.get_current_source
        )
        data["volume"] = await self.hass.async_add_executor_job(
            self.api.get_volume
        )
        data["sources"] = await self.hass.async_add_executor_job(
            self.api.get_sources
        )
        data["night_mode"] = await self.hass.async_add_executor_job(
            self.api.get_night_mode
        )
        data["equalizer"] = await self.hass.async_add_executor_job(
            self.api.get_equalizer
        )
        
        return data


class DevialetMediaPlayer(CoordinatorEntity, MediaPlayerEntity):
    """Representation of a Devialet media player."""

    def __init__(
        self,
        coordinator: DevialetDataUpdateCoordinator,
        entry: ConfigEntry,
    ) -> None:
        """Initialize the Devialet media player."""
        super().__init__(coordinator)
        self.api = coordinator.api
        self._entry = entry
        self._attr_unique_id = entry.entry_id
        self._attr_name = DEFAULT_NAME
        self._attr_supported_features = SUPPORT_DEVIALET
        self._source_mapping = {}
        self._night_mode_available = False

    @property
    def device_info(self):
        """Return device information about this Devialet device."""
        device_name = None
        model = None
        firmware_version = None
        serial_number = None
        
        if self.coordinator.data:
            # Get device info
            device_info = self.coordinator.data.get("device_info", {})
            if device_info:
                firmware_version = device_info.get("release", {}).get("canonicalVersion")
                serial_number = device_info.get("serial")
                device_name = device_info.get("deviceName", "Devialet Speaker")
                model = device_info.get("model", "Phantom")

        info = {
            "identifiers": {(DOMAIN, self._entry.entry_id)},
            "name": device_name or self._attr_name,
            "manufacturer": "Devialet",
            "model": model,
            "sw_version": firmware_version,
            "serial_number": serial_number,
        }
        return info

    @property
    def available(self) -> bool:
        """Return if the media player is available."""
        return self.coordinator.last_update_success

    @property
    def state(self) -> MediaPlayerState | None:
        """Return the state of the media player."""
        if not self.coordinator.data or not self.coordinator.data.get("playback"):
            return MediaPlayerState.IDLE

        playback = self.coordinator.data["playback"]
        playing_state = playback.get("playingState")
        
        if playing_state == "playing":
            return MediaPlayerState.PLAYING
        elif playing_state == "paused":
            return MediaPlayerState.PAUSED
        return MediaPlayerState.IDLE

    @property
    def volume_level(self) -> float | None:
        """Return the volume level."""
        if not self.coordinator.data or not self.coordinator.data.get("volume"):
            return None
        
        volume_data = self.coordinator.data["volume"]
        volume = volume_data.get("volume")
        
        if volume is not None:
            return volume / 100.0
        return None

    @property
    def is_volume_muted(self) -> bool | None:
        """Return whether the media player is muted."""
        if not self.coordinator.data or not self.coordinator.data.get("playback"):
            return None
        
        playback = self.coordinator.data["playback"]
        mute_state = playback.get("muteState")
        
        return mute_state == "muted"

    @property
    def media_title(self) -> str | None:
        """Return the title of current playing media."""
        if not self.coordinator.data or not self.coordinator.data.get("playback"):
            return None
        
        playback = self.coordinator.data["playback"]
        metadata = playback.get("metadata", {})
        
        return metadata.get("title")

    @property
    def media_artist(self) -> str | None:
        """Return the artist of current playing media."""
        if not self.coordinator.data or not self.coordinator.data.get("playback"):
            return None
        
        playback = self.coordinator.data["playback"]
        metadata = playback.get("metadata", {})
        
        return metadata.get("artist")

    @property
    def media_album_name(self) -> str | None:
        """Return the album of current playing media."""
        if not self.coordinator.data or not self.coordinator.data.get("playback"):
            return None
        
        playback = self.coordinator.data["playback"]
        metadata = playback.get("metadata", {})
        
        return metadata.get("album")

    @property
    def media_content_type(self) -> str | None:
        """Return the content type of current playing media."""
        return "music"

    @property
    def source(self) -> str | None:
        """Return the current input source."""
        if not self.coordinator.data or not self.coordinator.data.get("playback"):
            return None
        
        playback = self.coordinator.data["playback"]
        source = playback.get("source", {})
        
        if source:
            source_type = source.get("type")
            if source_type:
                return self._format_source_name(source_type)
        return None

    def _format_source_name(self, source_type: str) -> str:
        """Format source type to a more readable name."""
        source_mapping = {
            "spotifyconnect": "Spotify Connect",
            "airplay2": "AirPlay",
            "upnp": "UPnP/DLNA",
            "optical": "Optical"
        }
        
        return source_mapping.get(source_type.lower(), source_type)

    @property
    def source_list(self) -> list[str] | None:
        """List of available input sources."""
        if not self.coordinator.data or not self.coordinator.data.get("sources"):
            return None
        
        sources = self.coordinator.data["sources"]
        source_list = sources.get("sources", [])
        
        if source_list:
            # Create a mapping of source types to readable names
            source_types = {}
            for source in source_list:
                source_type = source.get("type")
                if source_type and source_type.lower() not in ["bluetooth", "raat"]:  # Filter out Bluetooth and Roon
                    # Store mapping of source ID to type for select_source
                    formatted_name = self._format_source_name(source_type)
                    self._source_mapping[formatted_name] = source.get("sourceId")
                    source_types[formatted_name] = True
            
            return list(source_types.keys())
        return None

    async def async_select_source(self, source: str) -> None:
        """Select input source."""
        if source not in self._source_mapping:
            _LOGGER.error("Source %s not found in available sources", source)
            return
        
        source_id = self._source_mapping[source]
        await self.hass.async_add_executor_job(self.api.play_source, source_id)
        await self.coordinator.async_request_refresh()

    async def async_volume_up(self) -> None:
        """Increase volume level."""
        await self.hass.async_add_executor_job(self.api.volume_up)
        await self.coordinator.async_request_refresh()

    async def async_volume_down(self) -> None:
        """Decrease volume level."""
        await self.hass.async_add_executor_job(self.api.volume_down)
        await self.coordinator.async_request_refresh()

    async def async_set_volume_level(self, volume: float) -> None:
        """Set volume level, range 0..1."""
        volume_percent = int(volume * 100)
        await self.hass.async_add_executor_job(self.api.set_volume, volume_percent)
        await self.coordinator.async_request_refresh()

    async def async_mute_volume(self, mute: bool) -> None:
        """Mute (true) or unmute (false) media player."""
        if mute:
            await self.hass.async_add_executor_job(self.api.mute)
        else:
            await self.hass.async_add_executor_job(self.api.unmute)
        await self.coordinator.async_request_refresh()

    async def async_media_play(self) -> None:
        """Send play command."""
        await self.hass.async_add_executor_job(self.api.play)
        await self.coordinator.async_request_refresh()

    async def async_media_pause(self) -> None:
        """Send pause command."""
        await self.hass.async_add_executor_job(self.api.pause)
        await self.coordinator.async_request_refresh()

    async def async_media_previous_track(self) -> None:
        """Send previous track command."""
        await self.hass.async_add_executor_job(self.api.previous_track)
        await self.coordinator.async_request_refresh()

    async def async_media_next_track(self) -> None:
        """Send next track command."""
        await self.hass.async_add_executor_job(self.api.next_track)
        await self.coordinator.async_request_refresh()

    async def async_media_stop(self) -> None:
        """Send stop command."""
        await self.hass.async_add_executor_job(self.api.pause)  # Using pause as stop if no dedicated stop function
        await self.coordinator.async_request_refresh()

    @property
    def extra_state_attributes(self) -> dict[str, Any]:
        """Return additional state attributes."""
        attrs = {}
        
        # Add firmware version
        if self.coordinator.data and self.coordinator.data.get("device_info"):
            device_info = self.coordinator.data["device_info"]
            if "release" in device_info:
                attrs["firmware_version"] = device_info["release"].get("canonicalVersion")
        
        # Add reboot support status
        if self.coordinator.data and self.coordinator.data.get("device_info"):
            device_info = self.coordinator.data["device_info"]
            firmware_version = device_info.get("release", {}).get("canonicalVersion", "0.0.0")
            attrs["reboot_supported"] = firmware_version >= "2.16.0"
        
        # Add EQ settings
        if self.coordinator.data and self.coordinator.data.get("equalizer"):
            eq_data = self.coordinator.data["equalizer"]
            attrs["eq_preset"] = eq_data.get("preset", EQ_PRESET_FLAT)
            if eq_data.get("customEqualization"):
                attrs["eq_low"] = eq_data["customEqualization"].get("low", {}).get("gain", 0.0)
                attrs["eq_high"] = eq_data["customEqualization"].get("high", {}).get("gain", 0.0)
        
        # Add stream info (codec and lossless status)
        if self.coordinator.data and self.coordinator.data.get("playback"):
            playback = self.coordinator.data["playback"]
            if "streamInfo" in playback:
                stream_info = playback["streamInfo"]
                attrs["audio_codec"] = stream_info.get("codec")
                attrs["audio_lossless"] = stream_info.get("lossless", False)
                attrs["stream_supported"] = stream_info.get("supported", True)
            
            # Add peer device name if available
            if "peerDeviceName" in playback and playback["peerDeviceName"]:
                attrs["source_device"] = playback["peerDeviceName"]
        
        # Add power off support status
        attrs["power_off_supported"] = True
        
        # Add local IP address
        attrs["local_ip"] = self.api.host
        
        return attrs

    def _format_sound_mode(self, mode: str) -> str:
        """Format sound mode to a more readable name."""
        return SOUND_MODE_MAPPING.get(mode, mode)

    @property
    def supported_features(self) -> MediaPlayerEntityFeature:
        """Flag media player features that are supported."""
        features = SUPPORT_DEVIALET
        
        # Check if night mode is available
        if self.coordinator.data and self.coordinator.data.get("system_info"):
            system_info = self.coordinator.data["system_info"]
            if "availableFeatures" in system_info and "nightMode" in system_info["availableFeatures"]:
                self._night_mode_available = True
        
<<<<<<< HEAD
        # Add power off support (always, since API finnes, men kan evt. sjekke firmware/system info)
        features |= SUPPORT_POWER_OFF
=======
        # Add reboot support if firmware version is >= 2.16
        if self.coordinator.data and self.coordinator.data.get("device_info"):
            device_info = self.coordinator.data["device_info"]
            firmware_version = device_info.get("release", {}).get("canonicalVersion", "0.0.0")
            if firmware_version >= "2.16.0":
                features |= SUPPORT_REBOOT
>>>>>>> 535851c0
        
        return features

    @property
    def sound_mode(self) -> str | None:
        """Return the current sound mode (EQ preset) or night mode."""
        if not self.coordinator.data:
            return None

        # Check night mode first
        if self._night_mode_available and self.coordinator.data.get("night_mode"):
            night_mode = self.coordinator.data["night_mode"]
            if night_mode.get("nightMode") == "on":
                return "Night Mode"

        # Then check EQ preset
        if self.coordinator.data.get("equalizer"):
            eq_data = self.coordinator.data["equalizer"]
            mode = eq_data.get("preset", EQ_PRESET_FLAT)
            return self._format_sound_mode(mode)

        return None

    @property
    def sound_mode_list(self) -> list[str] | None:
        """Return a list of available sound modes."""
        if not self.coordinator.data:
            return None
            
        modes = [self._format_sound_mode(mode) for mode in SOUND_MODES]
        
        # Add night mode if available
        if self._night_mode_available:
            modes.append("Night Mode")
            
        return modes

    async def async_select_sound_mode(self, sound_mode: str) -> None:
        """Select sound mode (EQ preset) or night mode."""
        if not self.coordinator.data:
            return

        # Handle night mode
        if self._night_mode_available and sound_mode == "Night Mode":
            await self.hass.async_add_executor_job(
                self.api.set_night_mode, True
            )
            return

        # Handle EQ preset
        if sound_mode in [self._format_sound_mode(mode) for mode in SOUND_MODES]:
            # Reverse lookup the internal mode name from the formatted name
            internal_mode = None
            for mode, formatted in SOUND_MODE_MAPPING.items():
                if formatted == sound_mode:
                    internal_mode = mode
                    break
            
            if internal_mode:
                # Turn off night mode when selecting an EQ preset
                if self._night_mode_available:
                    await self.hass.async_add_executor_job(
                        self.api.set_night_mode, False
                    )
                await self.hass.async_add_executor_job(
                    self.api.set_eq_preset, internal_mode
                )

        await self.coordinator.async_request_refresh()

<<<<<<< HEAD
    async def async_turn_off(self) -> None:
        """Power off the media player (system)."""
        await self.hass.async_add_executor_job(self.api.power_off_system)
=======
    async def async_turn_on(self) -> None:
        """Turn on the media player (used for reboot)."""
        await self.hass.async_add_executor_job(self.api.reboot_system)
>>>>>>> 535851c0
        await self.coordinator.async_request_refresh()
<|MERGE_RESOLUTION|>--- conflicted
+++ resolved
@@ -461,17 +461,12 @@
             if "availableFeatures" in system_info and "nightMode" in system_info["availableFeatures"]:
                 self._night_mode_available = True
         
-<<<<<<< HEAD
-        # Add power off support (always, since API finnes, men kan evt. sjekke firmware/system info)
-        features |= SUPPORT_POWER_OFF
-=======
         # Add reboot support if firmware version is >= 2.16
         if self.coordinator.data and self.coordinator.data.get("device_info"):
             device_info = self.coordinator.data["device_info"]
             firmware_version = device_info.get("release", {}).get("canonicalVersion", "0.0.0")
             if firmware_version >= "2.16.0":
                 features |= SUPPORT_REBOOT
->>>>>>> 535851c0
         
         return features
 
@@ -542,13 +537,12 @@
 
         await self.coordinator.async_request_refresh()
 
-<<<<<<< HEAD
+    async def async_turn_on(self) -> None:
+        """Turn on the media player (used for reboot)."""
+        await self.hass.async_add_executor_job(self.api.reboot_system)
+        await self.coordinator.async_request_refresh()
+
     async def async_turn_off(self) -> None:
         """Power off the media player (system)."""
         await self.hass.async_add_executor_job(self.api.power_off_system)
-=======
-    async def async_turn_on(self) -> None:
-        """Turn on the media player (used for reboot)."""
-        await self.hass.async_add_executor_job(self.api.reboot_system)
->>>>>>> 535851c0
-        await self.coordinator.async_request_refresh()
+        await self.coordinator.async_request_refresh()
