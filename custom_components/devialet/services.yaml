set_volume:
  name: Set volume
  description: Set volume level for the Devialet speaker.
  fields:
    volume:
      name: Volume
      description: Volume level (0-100).
      required: true
      selector:
        number:
          min: 0
          max: 100
          mode: slider

set_night_mode:
  name: Set night mode
  description: Enable or disable night mode on the Devialet speaker.
  fields:
    night_mode:
      name: Night mode
      description: Enable or disable night mode.
      required: true
      selector:
        boolean:

set_eq_preset:
  name: Set EQ preset
  description: Set an equalizer preset on the Devialet speaker.
  fields:
    preset:
      name: Preset
      description: The equalizer preset to use (flat, voice, or custom).
      required: true
      selector:
        select:
          options:
            - "flat"
            - "voice"
            - "custom"

set_custom_eq:
  name: Set Custom Equalizer
  description: Set custom equalizer settings for low and high frequencies.
  target:
    entity:
      domain: media_player
      integration: devialet
  fields:
    low:
      name: Low Frequency
      description: Low frequency gain (-12.0 to 12.0 dB)
      required: false
      default: 0.0
      selector:
        number:
          min: -12.0
          max: 12.0
          step: 0.5
          mode: box
    high:
      name: High Frequency
      description: High frequency gain (-12.0 to 12.0 dB)
      required: false
      default: 0.0
      selector:
        number:
          min: -12.0
          max: 12.0
          step: 0.5
          mode: box

volume_up:
  name: Volume Up
  description: Increase the volume of the Devialet device.

volume_down:
  name: Volume Down
  description: Decrease the volume of the Devialet device.

play:
  name: Play
  description: Start or resume playback on the Devialet device.

pause:
  name: Pause
  description: Pause playback on the Devialet device.

mute:
  name: Mute
  description: Mute the Devialet device.

unmute:
  name: Unmute
  description: Unmute the Devialet device.

next_track:
  name: Next Track
  description: Skip to the next track.

previous_track:
  name: Previous Track
  description: Skip to the previous track.

<<<<<<< HEAD
power_off_system:
  name: Power Off System
  description: Power off the entire Devialet system (OFF mode). Cannot be powered on again via API.
=======
reboot_system:
  name: Reboot System
  description: Reboot the Devialet system.
>>>>>>> 535851c0
  target:
    entity:
      domain: media_player
      integration: devialet<|MERGE_RESOLUTION|>--- conflicted
+++ resolved
@@ -101,16 +101,18 @@
   name: Previous Track
   description: Skip to the previous track.
 
-<<<<<<< HEAD
-power_off_system:
+devialet_power_off_system:
   name: Power Off System
-  description: Power off the entire Devialet system (OFF mode). Cannot be powered on again via API.
-=======
-reboot_system:
-  name: Reboot System
-  description: Reboot the Devialet system.
->>>>>>> 535851c0
+  description: Power off the Devialet system (OFF mode).
   target:
     entity:
+      integration: devialet
       domain: media_player
-      integration: devialet+
+devialet_reboot_system:
+  name: Reboot System
+  description: Reboot the Devialet system (requires DOS >= 2.16).
+  target:
+    entity:
+      integration: devialet
+      domain: media_player