"""The Devialet IP Control integration."""
import asyncio
import logging
from typing import Any

import voluptuous as vol

from homeassistant.config_entries import ConfigEntry
from homeassistant.const import CONF_HOST, Platform
from homeassistant.core import HomeAssistant, ServiceCall
import homeassistant.helpers.config_validation as cv
from homeassistant.helpers.typing import ConfigType

from .const import (
    DOMAIN,
    CONF_SCAN_INTERVAL,
    DEFAULT_SCAN_INTERVAL,
    SERVICE_SET_VOLUME,
    SERVICE_VOLUME_UP,
    SERVICE_VOLUME_DOWN,
    SERVICE_PLAY,
    SERVICE_PAUSE,
    SERVICE_MUTE,
    SERVICE_UNMUTE,
    SERVICE_NEXT,
    SERVICE_PREVIOUS,
    SERVICE_SET_NIGHT_MODE,
    SERVICE_SET_EQ_PRESET,
    SERVICE_SET_CUSTOM_EQ,
<<<<<<< HEAD
    SERVICE_POWER_OFF_SYSTEM,
=======
    SERVICE_REBOOT_SYSTEM,
>>>>>>> 535851c0
    ATTR_VOLUME,
    ATTR_SOURCE_ID,
    ATTR_NIGHT_MODE,
    ATTR_EQ_PRESET,
    ATTR_EQ_LOW,
    ATTR_EQ_HIGH,
    EQ_PRESET_FLAT,
    EQ_PRESET_VOICE,
    EQ_PRESET_CUSTOM,
)
from .devialet_api import DevialetAPI

_LOGGER = logging.getLogger(__name__)

# Supported platforms
PLATFORMS = [Platform.MEDIA_PLAYER, Platform.SENSOR, Platform.SWITCH]

# Volume service schema
VOLUME_SERVICE_SCHEMA = vol.Schema({
    vol.Required(ATTR_VOLUME): vol.All(vol.Coerce(int), vol.Range(min=0, max=100)),
})

# Source service schema
SOURCE_SERVICE_SCHEMA = vol.Schema({
    vol.Required(ATTR_SOURCE_ID): cv.string,
})

# Night mode service schema
NIGHT_MODE_SERVICE_SCHEMA = vol.Schema({
    vol.Required(ATTR_NIGHT_MODE): cv.boolean,
})

# EQ preset service schema
EQ_PRESET_SERVICE_SCHEMA = vol.Schema({
    vol.Required(ATTR_EQ_PRESET): vol.In([
        EQ_PRESET_FLAT,
        EQ_PRESET_VOICE,
        EQ_PRESET_CUSTOM,
    ]),
})

# Custom EQ service schema
CUSTOM_EQ_SERVICE_SCHEMA = vol.Schema({
    vol.Optional(ATTR_EQ_LOW, default=0.0): vol.All(
        vol.Coerce(float), vol.Range(min=-12.0, max=12.0)
    ),
    vol.Optional(ATTR_EQ_HIGH, default=0.0): vol.All(
        vol.Coerce(float), vol.Range(min=-12.0, max=12.0)
    ),
})

async def async_setup(hass: HomeAssistant, config: ConfigType) -> bool:
    """Set up the Devialet IP Control component."""
    hass.data.setdefault(DOMAIN, {})
    return True

async def async_setup_entry(hass: HomeAssistant, entry: ConfigEntry) -> bool:
    """Set up Devialet IP Control from a config entry."""
    hass.data.setdefault(DOMAIN, {})
    
    # Get config entry data
    host = entry.data[CONF_HOST]
    scan_interval = entry.options.get(CONF_SCAN_INTERVAL, DEFAULT_SCAN_INTERVAL)
    
    # Create API instance
    api = DevialetAPI(host)
    
    # Store API instance and scan interval in hass.data
    hass.data[DOMAIN][entry.entry_id] = {
        "api": api,
        "scan_interval": scan_interval,
    }
    
    # Set up platforms
    await hass.config_entries.async_forward_entry_setups(entry, PLATFORMS)
    
    # Register update listener for config entry changes
    entry.async_on_unload(entry.add_update_listener(async_reload_entry))
    
    return True

async def async_unload_entry(hass: HomeAssistant, entry: ConfigEntry) -> bool:
    """Unload a config entry."""
    unload_ok = await hass.config_entries.async_unload_platforms(entry, PLATFORMS)
    if unload_ok:
        hass.data[DOMAIN].pop(entry.entry_id)
    
    return unload_ok

async def async_reload_entry(hass: HomeAssistant, entry: ConfigEntry) -> None:
    """Reload config entry."""
    await async_unload_entry(hass, entry)
    await async_setup_entry(hass, entry)

def register_services(hass: HomeAssistant) -> None:
    """Register services for the Devialet integration."""
    
    async def handle_set_volume(call: ServiceCall) -> None:
        """Handle the set_volume service."""
        volume = call.data[ATTR_VOLUME]
        for entry_id, entry_data in hass.data[DOMAIN].items():
            api = entry_data["api"]
            await hass.async_add_executor_job(api.set_volume, volume)
    
    async def handle_reboot_system(call: ServiceCall) -> None:
        """Handle the reboot_system service."""
        for entry_id, entry_data in hass.data[DOMAIN].items():
            api = entry_data["api"]
            await hass.async_add_executor_job(api.reboot_system)
    
    async def handle_volume_up(call: ServiceCall) -> None:
        """Handle the volume_up service."""
        for entry_id, entry_data in hass.data[DOMAIN].items():
            api = entry_data["api"]
            await hass.async_add_executor_job(api.volume_up)
    
    async def handle_volume_down(call: ServiceCall) -> None:
        """Handle the volume_down service."""
        for entry_id, entry_data in hass.data[DOMAIN].items():
            api = entry_data["api"]
            await hass.async_add_executor_job(api.volume_down)
    
    async def handle_play(call: ServiceCall) -> None:
        """Handle the play service."""
        for entry_id, entry_data in hass.data[DOMAIN].items():
            api = entry_data["api"]
            await hass.async_add_executor_job(api.play)
    
    async def handle_pause(call: ServiceCall) -> None:
        """Handle the pause service."""
        for entry_id, entry_data in hass.data[DOMAIN].items():
            api = entry_data["api"]
            await hass.async_add_executor_job(api.pause)
    
    async def handle_mute(call: ServiceCall) -> None:
        """Handle the mute service."""
        for entry_id, entry_data in hass.data[DOMAIN].items():
            api = entry_data["api"]
            await hass.async_add_executor_job(api.mute)
    
    async def handle_unmute(call: ServiceCall) -> None:
        """Handle the unmute service."""
        for entry_id, entry_data in hass.data[DOMAIN].items():
            api = entry_data["api"]
            await hass.async_add_executor_job(api.unmute)
    
    async def handle_next(call: ServiceCall) -> None:
        """Handle the next_track service."""
        for entry_id, entry_data in hass.data[DOMAIN].items():
            api = entry_data["api"]
            await hass.async_add_executor_job(api.next_track)
    
    async def handle_previous(call: ServiceCall) -> None:
        """Handle the previous_track service."""
        for entry_id, entry_data in hass.data[DOMAIN].items():
            api = entry_data["api"]
            await hass.async_add_executor_job(api.previous_track)
    
    async def handle_set_night_mode(call: ServiceCall) -> None:
        """Handle the set_night_mode service."""
        enabled = call.data[ATTR_NIGHT_MODE]
        for entry_id, entry_data in hass.data[DOMAIN].items():
            api = entry_data["api"]
            await hass.async_add_executor_job(api.set_night_mode, enabled)

    async def handle_set_eq_preset(call: ServiceCall) -> None:
        """Handle the set_eq_preset service."""
        preset = call.data[ATTR_EQ_PRESET]
        for entry_id, entry_data in hass.data[DOMAIN].items():
            api = entry_data["api"]
            await hass.async_add_executor_job(api.set_eq_preset, preset)

    async def handle_set_custom_eq(call: ServiceCall) -> None:
        """Handle the set_custom_eq service."""
        low = call.data[ATTR_EQ_LOW]
        high = call.data[ATTR_EQ_HIGH]
        for entry_id, entry_data in hass.data[DOMAIN].items():
            api = entry_data["api"]
            await hass.async_add_executor_job(api.set_custom_eq, low, high)
    
    async def handle_power_off_system(call: ServiceCall) -> None:
        """Handle the power_off_system service."""
        for entry_id, entry_data in hass.data[DOMAIN].items():
            api = entry_data["api"]
            await hass.async_add_executor_job(api.power_off_system)
    
    # Register services if they don't already exist
    if not hass.services.has_service(DOMAIN, SERVICE_SET_VOLUME):
        hass.services.async_register(
            DOMAIN, SERVICE_SET_VOLUME, handle_set_volume, schema=VOLUME_SERVICE_SCHEMA
        )
    
    if not hass.services.has_service(DOMAIN, SERVICE_VOLUME_UP):
        hass.services.async_register(
            DOMAIN, SERVICE_VOLUME_UP, handle_volume_up
        )
    
    if not hass.services.has_service(DOMAIN, SERVICE_VOLUME_DOWN):
        hass.services.async_register(
            DOMAIN, SERVICE_VOLUME_DOWN, handle_volume_down
        )
    
    if not hass.services.has_service(DOMAIN, SERVICE_PLAY):
        hass.services.async_register(
            DOMAIN, SERVICE_PLAY, handle_play
        )
    
    if not hass.services.has_service(DOMAIN, SERVICE_PAUSE):
        hass.services.async_register(
            DOMAIN, SERVICE_PAUSE, handle_pause
        )
    
    if not hass.services.has_service(DOMAIN, SERVICE_MUTE):
        hass.services.async_register(
            DOMAIN, SERVICE_MUTE, handle_mute
        )
    
    if not hass.services.has_service(DOMAIN, SERVICE_UNMUTE):
        hass.services.async_register(
            DOMAIN, SERVICE_UNMUTE, handle_unmute
        )
    
    if not hass.services.has_service(DOMAIN, SERVICE_NEXT):
        hass.services.async_register(
            DOMAIN, SERVICE_NEXT, handle_next
        )
    
    if not hass.services.has_service(DOMAIN, SERVICE_PREVIOUS):
        hass.services.async_register(
            DOMAIN, SERVICE_PREVIOUS, handle_previous
        )

    if not hass.services.has_service(DOMAIN, SERVICE_SET_NIGHT_MODE):
        hass.services.async_register(
            DOMAIN,
            SERVICE_SET_NIGHT_MODE,
            handle_set_night_mode,
            schema=NIGHT_MODE_SERVICE_SCHEMA,
        )

    if not hass.services.has_service(DOMAIN, SERVICE_SET_EQ_PRESET):
        hass.services.async_register(
            DOMAIN,
            SERVICE_SET_EQ_PRESET,
            handle_set_eq_preset,
            schema=EQ_PRESET_SERVICE_SCHEMA,
        )

    if not hass.services.has_service(DOMAIN, SERVICE_SET_CUSTOM_EQ):
        hass.services.async_register(
            DOMAIN,
            SERVICE_SET_CUSTOM_EQ,
            handle_set_custom_eq,
            schema=CUSTOM_EQ_SERVICE_SCHEMA,
        )

<<<<<<< HEAD
    if not hass.services.has_service(DOMAIN, SERVICE_POWER_OFF_SYSTEM):
        hass.services.async_register(
            DOMAIN,
            SERVICE_POWER_OFF_SYSTEM,
            handle_power_off_system,
=======
    if not hass.services.has_service(DOMAIN, SERVICE_REBOOT_SYSTEM):
        hass.services.async_register(
            DOMAIN,
            SERVICE_REBOOT_SYSTEM,
            handle_reboot_system,
>>>>>>> 535851c0
        )<|MERGE_RESOLUTION|>--- conflicted
+++ resolved
@@ -27,11 +27,8 @@
     SERVICE_SET_NIGHT_MODE,
     SERVICE_SET_EQ_PRESET,
     SERVICE_SET_CUSTOM_EQ,
-<<<<<<< HEAD
     SERVICE_POWER_OFF_SYSTEM,
-=======
     SERVICE_REBOOT_SYSTEM,
->>>>>>> 535851c0
     ATTR_VOLUME,
     ATTR_SOURCE_ID,
     ATTR_NIGHT_MODE,
@@ -288,17 +285,16 @@
             schema=CUSTOM_EQ_SERVICE_SCHEMA,
         )
 
-<<<<<<< HEAD
     if not hass.services.has_service(DOMAIN, SERVICE_POWER_OFF_SYSTEM):
         hass.services.async_register(
             DOMAIN,
             SERVICE_POWER_OFF_SYSTEM,
             handle_power_off_system,
-=======
+        )
+
     if not hass.services.has_service(DOMAIN, SERVICE_REBOOT_SYSTEM):
         hass.services.async_register(
             DOMAIN,
             SERVICE_REBOOT_SYSTEM,
             handle_reboot_system,
->>>>>>> 535851c0
         )